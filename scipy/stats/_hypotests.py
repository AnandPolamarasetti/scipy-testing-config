--- conflicted
+++ resolved
@@ -7,7 +7,7 @@
 from ._continuous_distns import chi2, norm
 from scipy.special import gamma, kv, gammaln
 from . import _wilcoxon_data
-<<<<<<< HEAD
+import scipy.stats
 import scipy.stats.stats
 from functools import wraps
 
@@ -85,9 +85,6 @@
         return vectorize_hypotest_wrapper
     return vectorize_hypotest_decorator
 
-=======
-import scipy.stats
->>>>>>> c0aed3bc
 
 Epps_Singleton_2sampResult = namedtuple('Epps_Singleton_2sampResult',
                                         ('statistic', 'pvalue'))
