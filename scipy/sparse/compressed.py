--- conflicted
+++ resolved
@@ -237,7 +237,6 @@
         """Point-wise multiplication by another matrix, vector, or
         scalar.
         """
-<<<<<<< HEAD
         # Scalar multiplication.
         if isscalarlike(other):
             return self.__mul__(other)
@@ -258,7 +257,7 @@
                 return other._mul_sparse_matrix(self.tocsc())
             # Row vector times matrix. other is a row.
             elif other.shape[0] == 1 and self.shape[1] == other.shape[1]:
-                other = dia_matrix((other.toarray().ravel(), [0]), 
+                other = dia_matrix((other.toarray().ravel(), [0]),
                                     shape=self.shape)
                 return self._mul_sparse_matrix(other)
             # self is a row.
@@ -268,7 +267,7 @@
                 return other._mul_sparse_matrix(copy)
             # Column vector times matrix. other is a column.
             elif other.shape[1] == 1 and self.shape[0] == other.shape[0]:
-                other = dia_matrix((other.toarray().ravel(), [0]), 
+                other = dia_matrix((other.toarray().ravel(), [0]),
                                     shape=self.shape)
                 return other._mul_sparse_matrix(self)
             # self is a column.
@@ -280,16 +279,6 @@
                 raise ValueError("inconsistent shapes")
         # Anything else.
         return np.multiply(self.todense(), other)
-=======
-        if other.shape != self.shape:
-            raise ValueError('inconsistent shapes')
-
-        if isdense(other):
-            return np.multiply(self.todense(),other)
-        else:
-            other = self.__class__(other)
-            return self._binopt(other,'_elmul_')
->>>>>>> 2ad7c785
 
     ###########################
     # Multiplication handlers #
